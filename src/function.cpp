// Copyright 2020 Francesco Biscani (bluescarni@gmail.com), Dario Izzo (dario.izzo@gmail.com)
//
// This file is part of the heyoka library.
//
// This Source Code Form is subject to the terms of the Mozilla
// Public License v. 2.0. If a copy of the MPL was not distributed
// with this file, You can obtain one at http://mozilla.org/MPL/2.0/.

#include <cassert>
#include <iterator>
#include <memory>
#include <ostream>
#include <stdexcept>
#include <string>
#include <type_traits>
#include <unordered_map>
#include <utility>
#include <vector>

#include <llvm/IR/Attributes.h>
#include <llvm/IR/Function.h>
#include <llvm/IR/IRBuilder.h>
#include <llvm/IR/Intrinsics.h>
#include <llvm/IR/Type.h>
#include <llvm/IR/Value.h>

#include <heyoka/detail/llvm_helpers.hpp>
#include <heyoka/detail/string_conv.hpp>
#include <heyoka/detail/type_traits.hpp>
#include <heyoka/expression.hpp>
#include <heyoka/function.hpp>
#include <heyoka/llvm_state.hpp>
#include <heyoka/taylor.hpp>
#include <heyoka/variable.hpp>

namespace heyoka
{

namespace detail
{

namespace
{

// Default implementation of Taylor decomposition for a function.
std::vector<expression>::size_type function_default_td(function &&f, std::vector<expression> &u_vars_defs)
{
    // NOTE: this is a generalisation of the implementation
    // for the binary operators.
    for (auto &arg : f.args()) {
        if (const auto dres = taylor_decompose_in_place(std::move(arg), u_vars_defs)) {
            arg = expression{variable{"u_" + detail::li_to_string(dres)}};
        }
    }

    u_vars_defs.emplace_back(std::move(f));

    return u_vars_defs.size() - 1u;
}

} // namespace

} // namespace detail

function::function(std::vector<expression> args)
    : m_args(std::make_unique<std::vector<expression>>(std::move(args))),
      // Default implementation of Taylor decomposition.
      m_taylor_decompose_f(detail::function_default_td)
{
}

function::function(const function &f)
    : m_disable_verify(f.m_disable_verify), m_dbl_name(f.m_dbl_name), m_ldbl_name(f.m_ldbl_name),
      m_display_name(f.m_display_name), m_args(std::make_unique<std::vector<expression>>(f.args())),
      m_attributes(f.m_attributes), m_ty(f.m_ty), m_diff_f(f.m_diff_f), m_eval_dbl_f(f.m_eval_dbl_f),
<<<<<<< HEAD
      m_eval_batch_dbl_f(f.m_eval_batch_dbl_f), m_eval_num_dbl_f(f.m_eval_num_dbl_f),
      m_deval_num_dbl_f(f.m_deval_num_dbl_f)
=======
      m_taylor_decompose_f(f.m_taylor_decompose_f)
>>>>>>> 81fde9ec
{
}

function::function(function &&) noexcept = default;

function::~function() = default;

function &function::operator=(const function &f)
{
    if (this != &f) {
        *this = function(f);
    }
    return *this;
}

function &function::operator=(function &&) noexcept = default;

bool &function::disable_verify()
{
    return m_disable_verify;
}

std::string &function::dbl_name()
{
    return m_dbl_name;
}

std::string &function::ldbl_name()
{
    return m_ldbl_name;
}

std::string &function::display_name()
{
    return m_display_name;
}

std::vector<expression> &function::args()
{
    assert(m_args);
    return *m_args;
}

std::vector<llvm::Attribute::AttrKind> &function::attributes()
{
    return m_attributes;
}

function::type &function::ty()
{
    assert(m_ty >= type::internal && m_ty <= type::builtin);
    return m_ty;
}

function::diff_t &function::diff_f()
{
    return m_diff_f;
}

function::eval_dbl_t &function::eval_dbl_f()
{
    return m_eval_dbl_f;
}

<<<<<<< HEAD
function::eval_batch_dbl_t &function::eval_batch_dbl_f()
{
    return m_eval_batch_dbl_f;
}

function::eval_num_dbl_t &function::eval_num_dbl_f()
{
    return m_eval_num_dbl_f;
}

function::deval_num_dbl_t &function::deval_num_dbl_f()
{
    return m_deval_num_dbl_f;
=======
function::taylor_decompose_t &function::taylor_decompose_f()
{
    return m_taylor_decompose_f;
>>>>>>> 81fde9ec
}

const bool &function::disable_verify() const
{
    return m_disable_verify;
}

const std::string &function::dbl_name() const
{
    return m_dbl_name;
}

const std::string &function::ldbl_name() const
{
    return m_ldbl_name;
}

const std::string &function::display_name() const
{
    return m_display_name;
}

const std::vector<expression> &function::args() const
{
    assert(m_args);
    return *m_args;
}

const std::vector<llvm::Attribute::AttrKind> &function::attributes() const
{
    return m_attributes;
}

const function::type &function::ty() const
{
    assert(m_ty >= type::internal && m_ty <= type::builtin);
    return m_ty;
}

const function::diff_t &function::diff_f() const
{
    return m_diff_f;
}

const function::eval_dbl_t &function::eval_dbl_f() const
{
    return m_eval_dbl_f;
}

<<<<<<< HEAD
const function::eval_batch_dbl_t &function::eval_batch_dbl_f() const
{
    return m_eval_batch_dbl_f;
}

const function::eval_num_dbl_t &function::eval_num_dbl_f() const
{
    return m_eval_num_dbl_f;
}

const function::deval_num_dbl_t &function::deval_num_dbl_f() const
{
    return m_deval_num_dbl_f;
=======
const function::taylor_decompose_t &function::taylor_decompose_f() const
{
    return m_taylor_decompose_f;
>>>>>>> 81fde9ec
}

std::ostream &operator<<(std::ostream &os, const function &f)
{
    os << f.display_name() << '(';

    const auto &args = f.args();
    for (decltype(args.size()) i = 0; i < args.size(); ++i) {
        os << args[i];
        if (i != args.size() - 1u) {
            os << ',';
        }
    }

    return os << ')';
}

std::vector<std::string> get_variables(const function &f)
{
    std::vector<std::string> ret;

    for (const auto &arg : f.args()) {
        auto tmp = get_variables(arg);
        ret.insert(ret.end(), std::make_move_iterator(tmp.begin()), std::make_move_iterator(tmp.end()));
        std::sort(ret.begin(), ret.end());
        ret.erase(std::unique(ret.begin(), ret.end()), ret.end());
    }

    return ret;
}

void rename_variables(function &f, const std::unordered_map<std::string, std::string> &repl_map)
{
    for (auto &arg_ex : f.args()) {
        rename_variables(arg_ex, repl_map);
    }
}

bool operator==(const function &f1, const function &f2)
{
    return f1.dbl_name() == f2.dbl_name() && f1.ldbl_name() == f2.ldbl_name() && f1.display_name() == f2.display_name()
           && f1.args() == f2.args() && f1.attributes() == f2.attributes()
           && f1.ty() == f2.ty()
           // NOTE: we have no way of comparing the content of std::function,
           // thus we just check if the std::function members contain something.
           && static_cast<bool>(f1.diff_f()) == static_cast<bool>(f2.diff_f())
           && static_cast<bool>(f1.eval_dbl_f()) == static_cast<bool>(f2.eval_dbl_f())
           && static_cast<bool>(f1.taylor_decompose_f()) == static_cast<bool>(f2.taylor_decompose_f());
}

bool operator!=(const function &f1, const function &f2)
{
    return !(f1 == f2);
}

expression diff(const function &f, const std::string &s)
{
    auto &df = f.diff_f();

    if (df) {
        return df(f.args(), s);
    } else {
        throw std::invalid_argument("The function '" + f.display_name()
                                    + "' does not provide an implementation of the derivative");
    }
}

double eval_dbl(const function &f, const std::unordered_map<std::string, double> &map)
{
    auto &ef = f.eval_dbl_f();

    if (ef) {
        return ef(f.args(), map);
    } else {
        throw std::invalid_argument("The function '" + f.display_name()
                                    + "' does not provide an implementation of double evaluation");
    }
}

void eval_batch_dbl(std::vector<double> &out_values, const function &f,
                    const std::unordered_map<std::string, std::vector<double>> &map)
{
    auto &ef = f.eval_batch_dbl_f();
    if (ef) {
        ef(out_values, f.args(), map);
    } else {
        throw std::invalid_argument("The function '" + f.display_name()
                                    + "' does not provide an implementation of batch evaluation for doubles");
    }
}

double eval_num_dbl(const function &f, const std::vector<double> &in)
{
    auto &ef = f.eval_num_dbl_f();

    if (ef) {
        return ef(in);
    } else {
        throw std::invalid_argument(
            "The function '" + f.display_name()
            + "' does not provide an implementation for its pure numerical evaluation over doubles.");
    }
}

double deval_num_dbl(const function &f, const std::vector<double> &in, std::vector<double>::size_type d)
{
    auto &ef = f.deval_num_dbl_f();

    if (ef) {
        return ef(in, d);
    } else {
        throw std::invalid_argument(
            "The function '" + f.display_name()
            + "' does not provide an implementation for the pure numerical evaluation of its derivative over doubles.");
    }
}

void update_node_values_dbl(std::vector<double> &node_values, const function &f,
                            const std::unordered_map<std::string, double> &map,
                            const std::vector<std::vector<std::size_t>> &node_connections, std::size_t &node_counter)
{
    const unsigned node_id = node_counter;
    node_counter++;
    // We have to recurse first as to make sure node_values is filled before being accessed later.
    for (auto i = 0u; i < f.args().size(); ++i) {
        update_node_values_dbl(node_values, f.args()[i], map, node_connections, node_counter);
    }
    // Then we compute
    std::vector<double> in_values(f.args().size());
    for (auto i = 0u; i < f.args().size(); ++i) {
        in_values[i] = node_values[node_connections[node_id][i]];
    }
    node_values[node_id] = eval_num_dbl(f, in_values);
}

void update_grad_dbl(std::unordered_map<std::string, double> &grad, const function &f,
                     const std::unordered_map<std::string, double> &map, const std::vector<double> &node_values,
                     const std::vector<std::vector<std::size_t>> &node_connections, std::size_t &node_counter, double acc)
{
    const unsigned node_id = node_counter;
    node_counter++;
    std::vector<double> in_values(f.args().size());
    for (auto i = 0u; i < f.args().size(); ++i) {
        in_values[i] = node_values[node_connections[node_id][i]];
    }
    for (auto i = 0u; i < f.args().size(); ++i) {
        auto value = deval_num_dbl(f, in_values, i);
        update_grad_dbl(grad, f.args()[i], map, node_values, node_connections, node_counter, acc * value);
    }
}

void update_connections(std::vector<std::vector<std::size_t>> &node_connections, const function &f, std::size_t &node_counter)
{
    const unsigned node_id = node_counter;
    node_counter++;
    node_connections.push_back(std::vector<size_t>(f.args().size()));
    for (auto i = 0u; i < f.args().size(); ++i) {
        node_connections[node_id][i] = node_counter;
        update_connections(node_connections, f.args()[i], node_counter);
    };
}

namespace detail
{

namespace
{

template <typename T>
const std::string &function_name_from_type(const function &f)
{
    if constexpr (std::is_same_v<T, double>) {
        return f.dbl_name();
    } else if constexpr (std::is_same_v<T, long double>) {
        return f.ldbl_name();
    } else {
        static_assert(always_false_v<T>, "Unhandled type");
    }
}

template <typename T>
llvm::Value *function_codegen_impl(llvm_state &s, const function &f)
{
    if (f.disable_verify()) {
        s.verify() = false;
    }

    llvm::Function *callee_f;
    const auto &f_name = function_name_from_type<T>(f);

    switch (f.ty()) {
        case function::type::internal: {
            // Look up the name in the global module table.
            callee_f = s.module().getFunction(f_name);

            if (!callee_f) {
                throw std::invalid_argument("Unknown internal function: '" + f_name + "'");
            }

            if (callee_f->empty()) {
                // An internal function cannot be empty (i.e., we need declaration
                // and definition).
                throw std::invalid_argument("The internal function '" + f_name + "' is empty");
            }

            break;
        }
        case function::type::external: {
            // Look up the name in the global module table.
            callee_f = s.module().getFunction(f_name);

            if (callee_f) {
                // The function declaration exists already. Check that it is only a
                // declaration and not a definition.
                if (!callee_f->empty()) {
                    throw std::invalid_argument(
                        "Cannot call the function '" + f_name
                        + "' as an external function, because it is defined as an internal module function");
                }
            } else {
                // The function does not exist yet, make the prototype.
                std::vector<llvm::Type *> arg_types(f.args().size(), to_llvm_type<T>(s.context()));
                auto *ft = llvm::FunctionType::get(to_llvm_type<T>(s.context()), arg_types, false);
                assert(ft);
                callee_f = llvm::Function::Create(ft, llvm::Function::ExternalLinkage, f_name, &s.module());
                assert(callee_f);

                // Add the function attributes.
                for (const auto &att : f.attributes()) {
                    callee_f->addFnAttr(att);
                }
            }

            break;
        }
        default: {
            // Builtin.
            const auto intrinsic_ID = llvm::Function::lookupIntrinsicID(f_name);
            if (!intrinsic_ID) {
                throw std::invalid_argument("Cannot fetch the ID of the intrinsic '" + f_name + "'");
            }

            // NOTE: for generic intrinsics to work, we need to specify
            // the desired argument types. See:
            // https://stackoverflow.com/questions/11985247/llvm-insert-intrinsic-function-cos
            // And the docs of the getDeclaration() function.
            const std::vector<llvm::Type *> arg_types(f.args().size(), to_llvm_type<T>(s.context()));

            callee_f = llvm::Intrinsic::getDeclaration(&s.module(), intrinsic_ID, arg_types);

            if (!callee_f) {
                throw std::invalid_argument("Error getting the declaration of the intrinsic '" + f_name + "'");
            }

            if (!callee_f->empty()) {
                // It does not make sense to have a definition of a builtin.
                throw std::invalid_argument("The intrinsic '" + f_name + "' must be an empty function");
            }
        }
    }

    // Check the number of arguments.
    if (callee_f->arg_size() != f.args().size()) {
        throw std::invalid_argument("Incorrect # of arguments passed in a function call: "
                                    + std::to_string(callee_f->arg_size()) + " are expected, but "
                                    + std::to_string(f.args().size()) + " were provided instead");
    }

    // Create the function arguments.
    std::vector<llvm::Value *> args_v;
    for (const auto &arg : f.args()) {
        args_v.push_back(detail::invoke_codegen<T>(s, arg));
        assert(args_v.back() != nullptr);
    }

    auto r = s.builder().CreateCall(callee_f, args_v, "calltmp");
    assert(r != nullptr);
    // NOTE: not sure what this does exactly, but the optimized
    // IR from clang has this.
    r->setTailCall(true);

    return r;
}

} // namespace

} // namespace detail

llvm::Value *codegen_dbl(llvm_state &s, const function &f)
{
    return detail::function_codegen_impl<double>(s, f);
}

llvm::Value *codegen_ldbl(llvm_state &s, const function &f)
{
    return detail::function_codegen_impl<long double>(s, f);
}

std::vector<expression>::size_type taylor_decompose_in_place(function &&f, std::vector<expression> &u_vars_defs)
{
    auto &tdf = f.taylor_decompose_f();
    if (!tdf) {
        throw std::invalid_argument("The function '" + f.display_name()
                                    + "' does not provide a function for Taylor decomposition");
    }
    return tdf(std::move(f), u_vars_defs);
}

} // namespace heyoka<|MERGE_RESOLUTION|>--- conflicted
+++ resolved
@@ -73,12 +73,8 @@
     : m_disable_verify(f.m_disable_verify), m_dbl_name(f.m_dbl_name), m_ldbl_name(f.m_ldbl_name),
       m_display_name(f.m_display_name), m_args(std::make_unique<std::vector<expression>>(f.args())),
       m_attributes(f.m_attributes), m_ty(f.m_ty), m_diff_f(f.m_diff_f), m_eval_dbl_f(f.m_eval_dbl_f),
-<<<<<<< HEAD
       m_eval_batch_dbl_f(f.m_eval_batch_dbl_f), m_eval_num_dbl_f(f.m_eval_num_dbl_f),
-      m_deval_num_dbl_f(f.m_deval_num_dbl_f)
-=======
-      m_taylor_decompose_f(f.m_taylor_decompose_f)
->>>>>>> 81fde9ec
+      m_deval_num_dbl_f(f.m_deval_num_dbl_f), m_taylor_decompose_f(f.m_taylor_decompose_f)
 {
 }
 
@@ -143,7 +139,6 @@
     return m_eval_dbl_f;
 }
 
-<<<<<<< HEAD
 function::eval_batch_dbl_t &function::eval_batch_dbl_f()
 {
     return m_eval_batch_dbl_f;
@@ -157,11 +152,11 @@
 function::deval_num_dbl_t &function::deval_num_dbl_f()
 {
     return m_deval_num_dbl_f;
-=======
+}
+
 function::taylor_decompose_t &function::taylor_decompose_f()
 {
     return m_taylor_decompose_f;
->>>>>>> 81fde9ec
 }
 
 const bool &function::disable_verify() const
@@ -211,7 +206,6 @@
     return m_eval_dbl_f;
 }
 
-<<<<<<< HEAD
 const function::eval_batch_dbl_t &function::eval_batch_dbl_f() const
 {
     return m_eval_batch_dbl_f;
@@ -225,11 +219,11 @@
 const function::deval_num_dbl_t &function::deval_num_dbl_f() const
 {
     return m_deval_num_dbl_f;
-=======
+}
+
 const function::taylor_decompose_t &function::taylor_decompose_f() const
 {
     return m_taylor_decompose_f;
->>>>>>> 81fde9ec
 }
 
 std::ostream &operator<<(std::ostream &os, const function &f)
@@ -354,12 +348,12 @@
     const unsigned node_id = node_counter;
     node_counter++;
     // We have to recurse first as to make sure node_values is filled before being accessed later.
-    for (auto i = 0u; i < f.args().size(); ++i) {
+    for (decltype(f.args().size()) i = 0u; i < f.args().size(); ++i) {
         update_node_values_dbl(node_values, f.args()[i], map, node_connections, node_counter);
     }
     // Then we compute
     std::vector<double> in_values(f.args().size());
-    for (auto i = 0u; i < f.args().size(); ++i) {
+    for (decltype(f.args().size()) i = 0u; i < f.args().size(); ++i) {
         in_values[i] = node_values[node_connections[node_id][i]];
     }
     node_values[node_id] = eval_num_dbl(f, in_values);
@@ -367,26 +361,28 @@
 
 void update_grad_dbl(std::unordered_map<std::string, double> &grad, const function &f,
                      const std::unordered_map<std::string, double> &map, const std::vector<double> &node_values,
-                     const std::vector<std::vector<std::size_t>> &node_connections, std::size_t &node_counter, double acc)
+                     const std::vector<std::vector<std::size_t>> &node_connections, std::size_t &node_counter,
+                     double acc)
 {
     const unsigned node_id = node_counter;
     node_counter++;
     std::vector<double> in_values(f.args().size());
-    for (auto i = 0u; i < f.args().size(); ++i) {
+    for (decltype(f.args().size()) i = 0u; i < f.args().size(); ++i) {
         in_values[i] = node_values[node_connections[node_id][i]];
     }
-    for (auto i = 0u; i < f.args().size(); ++i) {
+    for (decltype(f.args().size()) i = 0u; i < f.args().size(); ++i) {
         auto value = deval_num_dbl(f, in_values, i);
         update_grad_dbl(grad, f.args()[i], map, node_values, node_connections, node_counter, acc * value);
     }
 }
 
-void update_connections(std::vector<std::vector<std::size_t>> &node_connections, const function &f, std::size_t &node_counter)
+void update_connections(std::vector<std::vector<std::size_t>> &node_connections, const function &f,
+                        std::size_t &node_counter)
 {
     const unsigned node_id = node_counter;
     node_counter++;
     node_connections.push_back(std::vector<size_t>(f.args().size()));
-    for (auto i = 0u; i < f.args().size(); ++i) {
+    for (decltype(f.args().size()) i = 0u; i < f.args().size(); ++i) {
         node_connections[node_id][i] = node_counter;
         update_connections(node_connections, f.args()[i], node_counter);
     };
