// Copyright 2020 Francesco Biscani (bluescarni@gmail.com), Dario Izzo (dario.izzo@gmail.com)
//
// This file is part of the heyoka library.
//
// This Source Code Form is subject to the terms of the Mozilla
// Public License v. 2.0. If a copy of the MPL was not distributed
// with this file, You can obtain one at http://mozilla.org/MPL/2.0/.

#include <ostream>
#include <string>
#include <type_traits>
#include <unordered_map>
#include <utility>
#include <variant>
#include <vector>

#include <llvm/IR/Value.h>

#include <heyoka/binary_operator.hpp>
#include <heyoka/detail/type_traits.hpp>
#include <heyoka/expression.hpp>
#include <heyoka/function.hpp>
#include <heyoka/llvm_state.hpp>
#include <heyoka/number.hpp>
#include <heyoka/variable.hpp>

namespace heyoka
{

expression::expression(number n) : m_value(std::move(n)) {}

expression::expression(variable var) : m_value(std::move(var)) {}

expression::expression(binary_operator bo) : m_value(std::move(bo)) {}

expression::expression(function f) : m_value(std::move(f)) {}

expression::expression(const expression &) = default;

expression::expression(expression &&) noexcept = default;

expression::~expression() = default;

expression::value_type &expression::value()
{
    return m_value;
}

const expression::value_type &expression::value() const
{
    return m_value;
}

std::vector<std::string> get_variables(const expression &e)
{
    return std::visit([](const auto &arg) { return get_variables(arg); }, e.value());
}

std::ostream &operator<<(std::ostream &os, const expression &e)
{
    return std::visit([&os](const auto &arg) -> std::ostream & { return os << arg; }, e.value());
}

expression operator+(expression e)
{
    return e;
}

expression operator-(expression e)
{
    return expression{number{-1.}} * std::move(e);
}

expression operator+(expression e1, expression e2)
{
    auto visitor = [](auto &&v1, auto &&v2) {
        using type1 = detail::uncvref_t<decltype(v1)>;
        using type2 = detail::uncvref_t<decltype(v2)>;

        if constexpr (std::is_same_v<type1, number> && std::is_same_v<type2, number>) {
            // Both are numbers, add them.
            return expression{std::forward<decltype(v1)>(v1) + std::forward<decltype(v2)>(v2)};
        } else if constexpr (std::is_same_v<type1, number>) {
            // e1 number, e2 symbolic.
            if (is_zero(v1)) {
                // 0 + e2 = e2.
                return expression{std::forward<decltype(v2)>(v2)};
            }
            // NOTE: fall through the standard case if e1 is not zero.
        } else if constexpr (std::is_same_v<type2, number>) {
            // e1 symbolic, e2 number.
            if (is_zero(v2)) {
                // e1 + 0 = e1.
                return expression{std::forward<decltype(v1)>(v1)};
            }
            // NOTE: fall through the standard case if e2 is not zero.
        }

        // The standard case.
        return expression{binary_operator{binary_operator::type::add, expression{std::forward<decltype(v1)>(v1)},
                                          expression{std::forward<decltype(v2)>(v2)}}};
    };

    return std::visit(visitor, std::move(e1.value()), std::move(e2.value()));
}

expression operator-(expression e1, expression e2)
{
    auto visitor = [](auto &&v1, auto &&v2) {
        using type1 = detail::uncvref_t<decltype(v1)>;
        using type2 = detail::uncvref_t<decltype(v2)>;

        if constexpr (std::is_same_v<type1, number> && std::is_same_v<type2, number>) {
            // Both are numbers, subtract them.
            return expression{std::forward<decltype(v1)>(v1) - std::forward<decltype(v2)>(v2)};
        } else if constexpr (std::is_same_v<type1, number>) {
            // e1 number, e2 symbolic.
            if (is_zero(v1)) {
                // 0 - e2 = -e2.
                return -expression{std::forward<decltype(v2)>(v2)};
            }
            // NOTE: fall through the standard case if e1 is not zero.
        } else if constexpr (std::is_same_v<type2, number>) {
            // e1 symbolic, e2 number.
            if (is_zero(v2)) {
                // e1 - 0 = e1.
                return expression{std::forward<decltype(v1)>(v1)};
            }
            // NOTE: fall through the standard case if e2 is not zero.
        }

        // The standard case.
        return expression{binary_operator{binary_operator::type::sub, expression{std::forward<decltype(v1)>(v1)},
                                          expression{std::forward<decltype(v2)>(v2)}}};
    };

    return std::visit(visitor, std::move(e1.value()), std::move(e2.value()));
}

expression operator*(expression e1, expression e2)
{
    auto visitor = [](auto &&v1, auto &&v2) {
        using type1 = detail::uncvref_t<decltype(v1)>;
        using type2 = detail::uncvref_t<decltype(v2)>;

        if constexpr (std::is_same_v<type1, number> && std::is_same_v<type2, number>) {
            // Both are numbers, multiply them.
            return expression{std::forward<decltype(v1)>(v1) * std::forward<decltype(v2)>(v2)};
        } else if constexpr (std::is_same_v<type1, number>) {
            // e1 number, e2 symbolic.
            if (is_zero(v1)) {
                // 0 * e2 = 0.
                return expression{number{0.}};
            } else if (is_one(v1)) {
                // 1 * e2 = e2.
                return expression{std::forward<decltype(v2)>(v2)};
            }
            // NOTE: fall through the standard case if e1 is not zero or one.
        } else if constexpr (std::is_same_v<type2, number>) {
            // e1 symbolic, e2 number.
            if (is_zero(v2)) {
                // e1 * 0 = 0.
                return expression{number{0.}};
            } else if (is_one(v2)) {
                // e1 * 1 = e1.
                return expression{std::forward<decltype(v1)>(v1)};
            }
            // NOTE: fall through the standard case if e1 is not zero or one.
        }

        // The standard case.
        return expression{binary_operator{binary_operator::type::mul, expression{std::forward<decltype(v1)>(v1)},
                                          expression{std::forward<decltype(v2)>(v2)}}};
    };

    return std::visit(visitor, std::move(e1.value()), std::move(e2.value()));
}

expression operator/(expression e1, expression e2)
{
    auto visitor = [](auto &&v1, auto &&v2) {
        using type1 = detail::uncvref_t<decltype(v1)>;
        using type2 = detail::uncvref_t<decltype(v2)>;

        if constexpr (std::is_same_v<type1, number> && std::is_same_v<type2, number>) {
            // Both are numbers, divide them.
            return expression{std::forward<decltype(v1)>(v1) / std::forward<decltype(v2)>(v2)};
        } else if constexpr (std::is_same_v<type2, number>) {
            // e1 is symbolic, e2 a number.
            if (is_one(v2) == 1) {
                // e1 / 1 = e1.
                return expression{std::forward<decltype(v1)>(v1)};
            } else if (is_negative_one(v2)) {
                // e1 / -1 = -e1.
                return -expression{std::forward<decltype(v1)>(v1)};
            } else {
                // e1 / x = e1 * 1/x.
                return expression{std::forward<decltype(v1)>(v1)}
                       * expression{number{1.} / std::forward<decltype(v2)>(v2)};
            }
        } else {
            // The standard case.
            return expression{binary_operator{binary_operator::type::div, expression{std::forward<decltype(v1)>(v1)},
                                              expression{std::forward<decltype(v2)>(v2)}}};
        }
    };

    return std::visit(visitor, std::move(e1.value()), std::move(e2.value()));
}

bool operator==(const expression &e1, const expression &e2)
{
    auto visitor = [](const auto &v1, const auto &v2) {
        using type1 = detail::uncvref_t<decltype(v1)>;
        using type2 = detail::uncvref_t<decltype(v2)>;

        if constexpr (std::is_same_v<type1, type2>) {
            return v1 == v2;
        } else {
            return false;
        }
    };

    return std::visit(visitor, e1.value(), e2.value());
}

bool operator!=(const expression &e1, const expression &e2)
{
    return !(e1 == e2);
}

expression diff(const expression &e, const std::string &s)
{
    return std::visit([&s](const auto &arg) { return diff(arg, s); }, e.value());
}

double eval_dbl(const expression &e, const std::unordered_map<std::string, double> &map)
{
    return std::visit([&map](const auto &arg) { return eval_dbl(arg, map); }, e.value());
}

<<<<<<< HEAD
void update_connections(const expression &e, std::vector<std::vector<unsigned>> &node_connections,
                         unsigned &node_counter)
{
    return std::visit([&node_connections,
                       &node_counter](const auto &arg) { update_connections(arg, node_connections, node_counter); },
                      e.value());
}

std::vector<std::vector<unsigned>> compute_connections(const expression &e)
{
    std::vector<std::vector<unsigned>> node_connections;
    unsigned node_counter = 0u;
    update_connections(e, node_connections, node_counter);
    return node_connections;
=======
llvm::Value *codegen_dbl(llvm_state &s, const expression &e)
{
    return std::visit([&s](const auto &arg) { return codegen_dbl(s, arg); }, e.value());
>>>>>>> b5958190
}

} // namespace heyoka<|MERGE_RESOLUTION|>--- conflicted
+++ resolved
@@ -239,7 +239,6 @@
     return std::visit([&map](const auto &arg) { return eval_dbl(arg, map); }, e.value());
 }
 
-<<<<<<< HEAD
 void update_connections(const expression &e, std::vector<std::vector<unsigned>> &node_connections,
                          unsigned &node_counter)
 {
@@ -254,11 +253,11 @@
     unsigned node_counter = 0u;
     update_connections(e, node_connections, node_counter);
     return node_connections;
-=======
+}
+
 llvm::Value *codegen_dbl(llvm_state &s, const expression &e)
 {
     return std::visit([&s](const auto &arg) { return codegen_dbl(s, arg); }, e.value());
->>>>>>> b5958190
 }
 
 } // namespace heyoka